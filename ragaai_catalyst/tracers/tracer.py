--- conflicted
+++ resolved
@@ -20,11 +20,8 @@
 # from .llamaindex_callback import LlamaIndexTracer
 from ..ragaai_catalyst import RagaAICatalyst
 from .agentic_tracing.agentic_tracing import AgenticTracing
-<<<<<<< HEAD
 from .agentic_tracing.file_name_tracker import TrackName
-=======
 from .agentic_tracing.llm_tracer import LLMTracerMixin
->>>>>>> 203dfbf8
 
 logger = logging.getLogger(__name__)
 
@@ -100,12 +97,9 @@
             self.project_id = [
                 project["id"] for project in response.json()["data"]["content"] if project["name"] == project_name
             ][0]
-<<<<<<< HEAD
-            super().__init__(user_detail=self._pass_user_data())
+            # super().__init__(user_detail=self._pass_user_data())
             self.file_tracker = TrackName()
-=======
             self._pass_user_data()
->>>>>>> 203dfbf8
 
         except requests.exceptions.RequestException as e:
             logger.error(f"Failed to retrieve projects list: {e}")
