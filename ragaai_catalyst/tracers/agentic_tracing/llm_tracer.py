--- conflicted
+++ resolved
@@ -490,26 +490,26 @@
     async def trace_llm_call(self, original_func, *args, **kwargs):
         """Trace an LLM API call"""
         if not self.is_active:
-<<<<<<< HEAD
+# <<<<<<< HEAD
             return await original_func(*args, **kwargs)
 
-        start_time = datetime.now().astimezone()
-        start_memory = psutil.Process().memory_info().rss
-        component_id = str(uuid.uuid4())
-        hash_id = str(uuid.uuid5(uuid.NAMESPACE_DNS, f"{original_func.__name__}_{str(args)}_{str(kwargs)}"))  # Generate a new hash_id
-
-        # Skip if we've already seen this hash_id
-        if hash_id in self.seen_hash_ids:
-            return await original_func(*args, **kwargs)
-=======
-            return original_func(*args, **kwargs)
+        # start_time = datetime.now().astimezone()
+        # start_memory = psutil.Process().memory_info().rss
+        # component_id = str(uuid.uuid4())
+        # hash_id = str(uuid.uuid5(uuid.NAMESPACE_DNS, f"{original_func.__name__}_{str(args)}_{str(kwargs)}"))  # Generate a new hash_id
+# =======
+            # return original_func(*args, **kwargs)
                 
         # Use datetime with timezone info
         start_time = datetime.now().astimezone()
         start_memory = psutil.Process().memory_info().rss
         component_id = str(uuid.uuid4())
         hash_id = generate_unique_hash(original_func, *args, **kwargs)  # Get hash_id from decorator
->>>>>>> 5bbac83e
+# >>>>>>> 5bbac83ee3c67b5d016f67303964613a28dcf53f
+
+        # Skip if we've already seen this hash_id
+        if hash_id in self.seen_hash_ids:
+            return await original_func(*args, **kwargs)
 
         self.seen_hash_ids.add(hash_id)
 
@@ -562,7 +562,6 @@
             
             # End tracking network calls for this component
             self.end_component(component_id)
-<<<<<<< HEAD
             
             end_time = datetime.now().astimezone()
             
@@ -580,6 +579,7 @@
                 error=error_component
             )
 
+# <<<<<<< HEAD
             self.add_component(llm_component)
             raise
 
@@ -591,6 +591,37 @@
             loop = asyncio.get_event_loop()
             # Run the coroutine in the current event loop
             result = loop.run_until_complete(result)
+# =======
+#     def trace_llm(self, name: str, tool_type: str = "llm", version: str = "1.0.0"):
+#         def decorator(func_or_class):
+#             if isinstance(func_or_class, type):
+#                 for attr_name, attr_value in func_or_class.__dict__.items():
+#                     if callable(attr_value) and not attr_name.startswith("__"):
+#                         setattr(
+#                             func_or_class,
+#                             attr_name,
+#                             self.trace_llm(f"{name}.{attr_name}", tool_type, version)(attr_value),
+#                         )
+#                 return func_or_class
+#             else:
+#                 @self.file_tracker.trace_decorator
+#                 @functools.wraps(func_or_class)
+#                 async def async_wrapper(*args, **kwargs):
+#                     token = self.current_llm_call_name.set(name)
+#                     try:
+#                         return await func_or_class(*args, **kwargs)
+#                     finally:
+#                         self.current_llm_call_name.reset(token)
+
+#                 @self.file_tracker.trace_decorator
+#                 @functools.wraps(func_or_class)
+#                 def sync_wrapper(*args, **kwargs):
+#                     token = self.current_llm_call_name.set(name)
+#                     try:
+#                         return func_or_class(*args, **kwargs)
+#                     finally:
+#                         self.current_llm_call_name.reset(token)
+# >>>>>>> 5bbac83ee3c67b5d016f67303964613a28dcf53f
 
         # Handle standard OpenAI/Anthropic format
         if hasattr(result, "usage"):
@@ -637,8 +668,8 @@
             return original_func(*args, **kwargs)
 
         # Generate hash ID based on function name and arguments
-        hash_input = f"{original_func.__name__}_{str(args)}_{str(kwargs)}"
-        hash_id = str(uuid.uuid5(uuid.NAMESPACE_DNS, hash_input))
+        # hash_input = f"{original_func.__name__}_{str(args)}_{str(kwargs)}"
+        hash_id = generate_unique_hash(original_func, *args, **kwargs)
         
         # Skip if we've already seen this hash_id
         if hash_id in self.seen_hash_ids:
@@ -815,52 +846,49 @@
             "completion_tokens": 0,
             "total_tokens": 0
         }
-=======
-            raise e
-
-    def trace_llm(self, name: str, tool_type: str = "llm", version: str = "1.0.0"):
-        def decorator(func_or_class):
-            if isinstance(func_or_class, type):
-                for attr_name, attr_value in func_or_class.__dict__.items():
-                    if callable(attr_value) and not attr_name.startswith("__"):
-                        setattr(
-                            func_or_class,
-                            attr_name,
-                            self.trace_llm(f"{name}.{attr_name}", tool_type, version)(attr_value),
-                        )
-                return func_or_class
-            else:
-                @self.file_tracker.trace_decorator
-                @functools.wraps(func_or_class)
-                async def async_wrapper(*args, **kwargs):
-                    token = self.current_llm_call_name.set(name)
-                    try:
-                        return await func_or_class(*args, **kwargs)
-                    finally:
-                        self.current_llm_call_name.reset(token)
-
-                @self.file_tracker.trace_decorator
-                @functools.wraps(func_or_class)
-                def sync_wrapper(*args, **kwargs):
-                    token = self.current_llm_call_name.set(name)
-                    try:
-                        return func_or_class(*args, **kwargs)
-                    finally:
-                        self.current_llm_call_name.reset(token)
-
-                return async_wrapper if asyncio.iscoroutinefunction(func_or_class) else sync_wrapper
->>>>>>> 5bbac83e
+
+
+    #     def trace_llm(self, name: str, tool_type: str = "llm", version: str = "1.0.0"):
+#         def decorator(func_or_class):
+#             if isinstance(func_or_class, type):
+#                 for attr_name, attr_value in func_or_class.__dict__.items():
+#                     if callable(attr_value) and not attr_name.startswith("__"):
+#                         setattr(
+#                             func_or_class,
+#                             attr_name,
+#                             self.trace_llm(f"{name}.{attr_name}", tool_type, version)(attr_value),
+#                         )
+#                 return func_or_class
+#             else:
+#                 @self.file_tracker.trace_decorator
+#                 @functools.wraps(func_or_class)
+#                 async def async_wrapper(*args, **kwargs):
+#                     token = self.current_llm_call_name.set(name)
+#                     try:
+#                         return await func_or_class(*args, **kwargs)
+#                     finally:
+#                         self.current_llm_call_name.reset(token)
+
+#                 @self.file_tracker.trace_decorator
+#                 @functools.wraps(func_or_class)
+#                 def sync_wrapper(*args, **kwargs):
+#                     token = self.current_llm_call_name.set(name)
+#                     try:
+#                         return func_or_class(*args, **kwargs)
+#                     finally:
+#                         self.current_llm_call_name.reset(token)
 
     def trace_llm(self, name: str = None):
         def decorator(func):
+            @self.file_tracker.trace_decorator
             @functools.wraps(func)
             def wrapper(*args, **kwargs):
                 if not self.is_active:
                     return func(*args, **kwargs)
                 
                 # Generate hash ID based on function name, args, and kwargs
-                hash_input = f"{name or func.__name__}_{str(args)}_{str(kwargs)}"
-                hash_id = str(uuid.uuid5(uuid.NAMESPACE_DNS, hash_input))
+                # hash_input = f"{name or func.__name__}_{str(args)}_{str(kwargs)}"
+                hash_id = generate_unique_hash(func, *args, **kwargs)
                 
                 # Check if we've already traced this call
                 if hash_id in self.seen_hash_ids:
