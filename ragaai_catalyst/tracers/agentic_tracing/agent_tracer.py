import functools
import uuid
from datetime import datetime
import psutil
from typing import Optional, Any, Dict, List
from .unique_decorator import mydecorator
from .unique_decorator import generate_unique_hash_simple

import contextvars
import asyncio
from .file_name_tracker import TrackName


class AgentTracerMixin:
    def __init__(self, *args, **kwargs):
        super().__init__(*args, **kwargs)
        self.file_tracker = TrackName()
        self.current_agent_id = contextvars.ContextVar("agent_id", default=None)
        self.current_agent_name = contextvars.ContextVar("agent_name", default=None)
        self.agent_children = contextvars.ContextVar("agent_children", default=[])
        self.component_network_calls = contextvars.ContextVar("component_network_calls", default={})
        self.component_user_interaction = contextvars.ContextVar("component_user_interaction", default={})
        self.gt = None


    def trace_agent(self, name: str, agent_type: str = "generic", version: str = "1.0.0", capabilities: List[str] = None):
        def decorator(target):
            # Check if target is a class
            is_class = isinstance(target, type)
            tracer = self  # Store reference to tracer instance
<<<<<<< HEAD
            top_level_hash_id = generate_unique_hash_simple(target)   # Generate hash based on the decorated target code
=======
            top_level_hash_id = generate_unique_hash_simple(target, name, agent_type, version, capabilities)
>>>>>>> fb1e0334
            
            if is_class:
                # Store original __init__
                original_init = target.__init__
                
                def wrapped_init(self, *args, **kwargs):
                    self.gt = kwargs.get('gt', None) if kwargs else None
                    # Set agent context before initializing
                    component_id = str(uuid.uuid4())
                    hash_id = top_level_hash_id
                    
                    # Store the component ID in the instance
                    self._agent_component_id = component_id
                    
                    # Get parent agent ID if exists
                    parent_agent_id = tracer.current_agent_id.get()
                    
                    # Create agent component
                    agent_component = tracer.create_agent_component(
                        component_id=component_id,
                        hash_id=hash_id,
                        name=name,
                        agent_type=agent_type,
                        version=version,
                        capabilities=capabilities or [],
                        start_time=datetime.now(),
                        end_time=datetime.now(),
                        memory_used=0,
                        input_data=tracer._sanitize_input(args, kwargs),
                        output_data=None,
                        children=[],
                        parent_id=parent_agent_id
                    )
                      
                    # Store component for later updates
                    if not hasattr(tracer, '_agent_components'):
                        tracer._agent_components = {}
                    tracer._agent_components[component_id] = agent_component
                    
                    # If this is a nested agent, add it to parent's children
                    if parent_agent_id:
                        parent_children = tracer.agent_children.get()
                        parent_children.append(agent_component)
                        tracer.agent_children.set(parent_children)
                    else:
                        # Only add to root components if no parent
                        tracer.add_component(agent_component)
                    
                    # Call original __init__ with this agent as current
                    token = tracer.current_agent_id.set(component_id)
                    try:
                        original_init(self, *args, **kwargs)
                    finally:
                        tracer.current_agent_id.reset(token)
                
                # Wrap all public methods to track execution
                for attr_name in dir(target):
                    if not attr_name.startswith('_'):
                        attr_value = getattr(target, attr_name)
                        if callable(attr_value):
                            def wrap_method(method):
                                @self.file_tracker.trace_decorator
                                @functools.wraps(method)
                                def wrapped_method(self, *args, **kwargs):
                                    self.gt = kwargs.get('gt', None) if kwargs else None
                                    # Set this agent as current during method execution
                                    token = tracer.current_agent_id.set(self._agent_component_id)
                                    
                                    # Store parent's children before setting new empty list
                                    parent_children = tracer.agent_children.get()
                                    children_token = tracer.agent_children.set([])
                                    
                                    try:
                                        start_time = datetime.now()
                                        result = method(self, *args, **kwargs)
                                        end_time = datetime.now()
                                        
                                        # Update agent component with method result
                                        if hasattr(tracer, '_agent_components'):
                                            component = tracer._agent_components.get(self._agent_component_id)
                                            if component:
                                                component['data']['output'] = tracer._sanitize_output(result)
                                                component['data']['input'] = tracer._sanitize_input(args, kwargs)
                                                component['start_time'] = start_time.isoformat()
                                                component['end_time'] = end_time.isoformat()
                                                
                                                # Get children accumulated during method execution
                                                children = tracer.agent_children.get()
                                                if children:
                                                    if 'children' not in component['data']:
                                                        component['data']['children'] = []
                                                    component['data']['children'].extend(children)
                                                    
                                                    # Add this component as a child to parent's children list
                                                    parent_children.append(component)
                                                    tracer.agent_children.set(parent_children)
                                        return result
                                    finally:
                                        tracer.current_agent_id.reset(token)
                                        tracer.agent_children.reset(children_token)
                                return wrapped_method
                            
                            setattr(target, attr_name, wrap_method(attr_value))
                
                # Replace __init__ with wrapped version
                target.__init__ = wrapped_init
                return target
            else:
                # For function decorators, use existing sync/async tracing
                is_async = asyncio.iscoroutinefunction(target)
                if is_async:
                    async def wrapper(*args, **kwargs):
                        return await self._trace_agent_execution(target, name, agent_type, version, capabilities, top_level_hash_id, *args, **kwargs)
                    return wrapper
                else:
                    def wrapper(*args, **kwargs):
                        return self._trace_sync_agent_execution(target, name, agent_type, version, capabilities, *args, **kwargs)
                    return wrapper

        return decorator

    def _trace_sync_agent_execution(self, func, name, agent_type, version, capabilities, *args, **kwargs):
        # Generate a unique hash_id for this execution context
        hash_id = str(uuid.uuid4())

        """Synchronous version of agent tracing"""
        if not self.is_active:
            return func(*args, **kwargs)

        start_time = datetime.now()
        start_memory = psutil.Process().memory_info().rss
        component_id = str(uuid.uuid4())

        # Extract ground truth if present
        ground_truth = kwargs.pop('gt', None) if kwargs else None

        # Get parent agent ID if exists
        parent_agent_id = self.current_agent_id.get()
        
        # Set the current agent context
        agent_token = self.current_agent_id.set(component_id)
        agent_name_token = self.current_agent_name.set(name)

        # Initialize empty children list for this agent
        parent_children = self.agent_children.get()
        children_token = self.agent_children.set([])
        
        # Start tracking network calls for this component
        self.start_component(component_id)

        try:
            # Execute the agent
            result = func(*args, **kwargs)

            # Calculate resource usage
            end_time = datetime.now()
            end_memory = psutil.Process().memory_info().rss
            memory_used = max(0, end_memory - start_memory)

            # Get children components collected during execution
            children = self.agent_children.get()

            # End tracking network calls for this component
            self.end_component(component_id)

            # Create agent component with children and parent if exists
            agent_component = self.create_agent_component(
                component_id=component_id,
                hash_id=hash_id,
                name=name,
                agent_type=agent_type,
                version=version,
                capabilities=capabilities or [],
                start_time=start_time,
                end_time=end_time,
                memory_used=memory_used,
                input_data=self._sanitize_input(args, kwargs),
                output_data=self._sanitize_output(result),
                children=children,
                parent_id=parent_agent_id
            )

            # Add ground truth to component data if present
            if ground_truth is not None:
                agent_component["data"]["gt"] = ground_truth
                        
            # Add this component as a child to parent's children list
            parent_children.append(agent_component)
            self.agent_children.set(parent_children)

            # Only add to root components if no parent
            if not parent_agent_id:
                self.add_component(agent_component)

            return result
        finally:
            self.current_agent_id.reset(agent_token)
            self.current_agent_name.reset(agent_name_token)
            self.agent_children.reset(children_token)

    async def _trace_agent_execution(self, func, name, agent_type, version, capabilities, hash_id, *args, **kwargs):
        """Asynchronous version of agent tracing"""
        if not self.is_active:
            return await func(*args, **kwargs)

        start_time = datetime.now()
        start_memory = psutil.Process().memory_info().rss
        component_id = str(uuid.uuid4())

        # Extract ground truth if present
        ground_truth = kwargs.pop('gt', None) if kwargs else None

        # Get parent agent ID if exists
        parent_agent_id = self.current_agent_id.get()
        
        # Set the current agent context
        agent_token = self.current_agent_id.set(component_id)
        agent_name_token = self.current_agent_name.set(name)

        # Initialize empty children list for this agent
        parent_children = self.agent_children.get()
        children_token = self.agent_children.set([])

        try:
            # Execute the agent
            result = await func(*args, **kwargs)

            # Calculate resource usage
            end_time = datetime.now()
            end_memory = psutil.Process().memory_info().rss
            memory_used = max(0, end_memory - start_memory)

            # Get children components collected during execution
            children = self.agent_children.get()

            # Create agent component with children and parent if exists
            agent_component = self.create_agent_component(
                component_id=component_id,
                hash_id=hash_id,
                name=name,
                agent_type=agent_type,
                version=version,
                capabilities=capabilities or [],
                start_time=start_time,
                end_time=end_time,
                memory_used=memory_used,
                input_data=self._sanitize_input(args, kwargs),
                output_data=self._sanitize_output(result),
                children=children,
                parent_id=parent_agent_id
            )

            # Add ground truth to component data if present
            if ground_truth is not None:
                agent_component["data"]["gt"] = ground_truth

            # Add this component as a child to parent's children list
            parent_children.append(agent_component)
            self.agent_children.set(parent_children)

            # Only add to root components if no parent
            if not parent_agent_id:
                self.add_component(agent_component)

            return result
        except Exception as e:
            error_component = {
                "code": 500,
                "type": type(e).__name__,
                "message": str(e),
                "details": {}
            }
            
            # Get children even in case of error
            children = self.agent_children.get()
            
            # Set parent_id for all children
            for child in children:
                child["parent_id"] = component_id
            
            # End tracking network calls for this component
            self.end_component(component_id)
            
            agent_component = self.create_agent_component(
                component_id=component_id,
                hash_id=hash_id,
                name=name,
                agent_type=agent_type,
                version=version,
                capabilities=capabilities or [],
                start_time=start_time,
                end_time=datetime.now(),
                memory_used=0,
                input_data=self._sanitize_input(args, kwargs),
                output_data=None,
                error=error_component,
                children=children,
                parent_id=parent_agent_id  # Add parent ID if exists
            )
            
            # If this is a nested agent, add it to parent's children
            if parent_agent_id:
                parent_component = self._agent_components.get(parent_agent_id)
                if parent_component:
                    if 'children' not in parent_component['data']:
                        parent_component['data']['children'] = []
                    parent_component['data']['children'].append(agent_component)
            else:
                # Only add to root components if no parent
                self.add_component(agent_component)
            raise
        finally:
            # Reset context variables
            self.current_agent_id.reset(agent_token)
            self.current_agent_name.reset(agent_name_token)
            self.agent_children.reset(children_token)

    def create_agent_component(self, **kwargs):
        """Create an agent component according to the data structure"""
        start_time = kwargs["start_time"]
        component = {
            "id": kwargs["component_id"],
            "hash_id": kwargs["hash_id"],
            "source_hash_id": None,
            "type": "agent",
            "name": kwargs["name"],
            "start_time": start_time.isoformat(),
            "end_time": kwargs["end_time"].isoformat(),
            "error": kwargs.get("error"),
            "parent_id": kwargs.get("parent_id"),
            "info": {
                "agent_type": kwargs["agent_type"],
                "version": kwargs["version"],
                "capabilities": kwargs["capabilities"],
                "memory_used": kwargs["memory_used"]
            },
            "data": {
                "input": kwargs["input_data"],
                "output": kwargs["output_data"],
                "children": kwargs.get("children", [])
            },
            "network_calls": self.component_network_calls.get(kwargs["component_id"], []),
            "interactions": self.component_user_interaction.get(kwargs["component_id"], [])
        }

        if self.gt: 
            component["data"]["gt"] = self.gt

        return component

    def start_component(self, component_id):
        """Start tracking network calls for a component"""
        component_network_calls = self.component_network_calls.get()
        if component_id not in component_network_calls:
            component_network_calls[component_id] = []
        self.component_network_calls.set(component_network_calls)

    def end_component(self, component_id):
        """End tracking network calls for a component"""
        component_network_calls = self.component_network_calls.get()
        if component_id in component_network_calls:
            component_network_calls[component_id] = []
        self.component_network_calls.set(component_network_calls)

    def _sanitize_input(self, args: tuple, kwargs: dict) -> str:
        """Convert input arguments to text format.
        
        Args:
            args: Input arguments tuple
            kwargs: Input keyword arguments dict
            
        Returns:
            str: Text representation of the input arguments
        """
        def _sanitize_value(value):
            if isinstance(value, dict):
                return str({k: _sanitize_value(v) for k, v in value.items()})
            elif isinstance(value, (list, tuple)):
                return str([_sanitize_value(item) for item in value])
            return str(value)
        
        sanitized_args = [_sanitize_value(arg) for arg in args]
        sanitized_kwargs = {k: _sanitize_value(v) for k, v in kwargs.items()}
        return str({"args": sanitized_args, "kwargs": sanitized_kwargs})

    def _sanitize_output(self, output: Any) -> Any:
        """Sanitize and format output data"""
        if isinstance(output, (int, float, bool, str, list, dict)):
            return output
        return str(output)<|MERGE_RESOLUTION|>--- conflicted
+++ resolved
@@ -28,11 +28,8 @@
             # Check if target is a class
             is_class = isinstance(target, type)
             tracer = self  # Store reference to tracer instance
-<<<<<<< HEAD
             top_level_hash_id = generate_unique_hash_simple(target)   # Generate hash based on the decorated target code
-=======
-            top_level_hash_id = generate_unique_hash_simple(target, name, agent_type, version, capabilities)
->>>>>>> fb1e0334
+
             
             if is_class:
                 # Store original __init__
