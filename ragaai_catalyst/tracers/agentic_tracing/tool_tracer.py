--- conflicted
+++ resolved
@@ -16,12 +16,9 @@
         self.current_tool_name = contextvars.ContextVar("tool_name", default=None)
         self.current_tool_id = contextvars.ContextVar("tool_id", default=None)
         self.component_network_calls = {}
-<<<<<<< HEAD
         self.component_user_interaction = {}
-=======
         self.gt = None
 
->>>>>>> a3e287c5
 
     def trace_tool(self, name: str, tool_type: str = "generic", version: str = "1.0.0"):
         def decorator(func):
@@ -102,15 +99,6 @@
                 output_data=self._sanitize_output(result)
             )
 
-<<<<<<< HEAD
-=======
-            # Add ground truth to component data if present
-            # if ground_truth is not None:
-            #     tool_component["data"]["gt"] = ground_truth
-
-            if hasattr(self, "trace") and self.trace is not None:
-                tool_component["interactions"] = self.trace.get_interactions(tool_component['id'])
->>>>>>> a3e287c5
             self.add_component(tool_component)
             return result
 
@@ -179,16 +167,6 @@
                 input_data=self._sanitize_input(args, kwargs),
                 output_data=self._sanitize_output(result)
             )
-<<<<<<< HEAD
-=======
-
-            # Add ground truth to component data if present
-            # if ground_truth is not None:
-            #     tool_component["data"]["gt"] = ground_truth
-
-            if hasattr(self, "trace") and self.trace is not None:
-                tool_component["interactions"] = self.trace.get_interactions(tool_component['id'])
->>>>>>> a3e287c5
             self.add_component(tool_component)
             return result
 
