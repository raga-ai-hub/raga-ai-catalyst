import functools
import uuid
from datetime import datetime
import psutil
from typing import Optional, Any, Dict, List
from .unique_decorator import generate_unique_hash_simple  
import contextvars
import asyncio
from .file_name_tracker import TrackName


class ToolTracerMixin:
    def __init__(self, *args, **kwargs):
        super().__init__(*args, **kwargs)
        self.file_tracker = TrackName()
        self.current_tool_name = contextvars.ContextVar("tool_name", default=None)
        self.current_tool_id = contextvars.ContextVar("tool_id", default=None)
        self.component_network_calls = {}
        self.component_user_interaction = {}
        self.gt = None


    def trace_tool(self, name: str, tool_type: str = "generic", version: str = "1.0.0"):
        def decorator(func):
            # Add metadata attribute to the function
            metadata = {
                "name": name,
                "tool_type": tool_type,
                "version": version,
                "is_active": True
            }
            
            # Check if the function is async
            is_async = asyncio.iscoroutinefunction(func)

            @self.file_tracker.trace_decorator
            @functools.wraps(func)
            async def async_wrapper(*args, **kwargs):
                async_wrapper.metadata = metadata
                self.gt = kwargs.get('gt', None) if kwargs else None
                return await self._trace_tool_execution(
                    func, name, tool_type, version, *args, **kwargs
                )

            @self.file_tracker.trace_decorator
            @functools.wraps(func)
            def sync_wrapper(*args, **kwargs):
                sync_wrapper.metadata = metadata
                self.gt = kwargs.get('gt', None) if kwargs else None
                return self._trace_sync_tool_execution(
                    func, name, tool_type, version, *args, **kwargs
                )

            wrapper = async_wrapper if is_async else sync_wrapper
            wrapper.metadata = metadata
            return wrapper

        return decorator

    def _trace_sync_tool_execution(self, func, name, tool_type, version, *args, **kwargs):
        """Synchronous version of tool tracing"""
        if not self.is_active:
            return func(*args, **kwargs)

        start_time = datetime.now().astimezone()
        start_memory = psutil.Process().memory_info().rss
        component_id = str(uuid.uuid4())
<<<<<<< HEAD
        hash_id = generate_unique_hash_simple(func)
=======
        hash_id = generate_unique_hash_simple(func, *args, **kwargs)

        # Extract ground truth if present
        # ground_truth = kwargs.get('gt', None) if kwargs else None
>>>>>>> fb1e0334

        # Start tracking network calls for this component
        self.start_component(component_id)

        try:
            # Execute the tool
            result = func(*args, **kwargs)

            # Calculate resource usage
            end_time = datetime.now().astimezone()
            end_memory = psutil.Process().memory_info().rss
            memory_used = max(0, end_memory - start_memory)

            # End tracking network calls for this component
            self.end_component(component_id)

            # Create tool component
            tool_component = self.create_tool_component(
                component_id=component_id,
                hash_id=hash_id,
                name=name,
                tool_type=tool_type,
                version=version,
                memory_used=memory_used,
                start_time=start_time,
                end_time=end_time,
                input_data=self._sanitize_input(args, kwargs),
                output_data=self._sanitize_output(result)
            )

            self.add_component(tool_component)
            return result

        except Exception as e:
            error_component = {
                "code": 500,
                "type": type(e).__name__,
                "message": str(e),
                "details": {}
            }
            
            # End tracking network calls for this component
            self.end_component(component_id)
            
            end_time = datetime.now().astimezone()
            
            tool_component = self.create_tool_component(
                component_id=component_id,
                hash_id=hash_id,
                name=name,
                tool_type=tool_type,
                version=version,
                memory_used=0,
                start_time=start_time,
                end_time=end_time,
                input_data=self._sanitize_input(args, kwargs),
                output_data=None,
                error=error_component
            )

            self.add_component(tool_component)
            raise

    async def _trace_tool_execution(self, func, name, tool_type, version, *args, **kwargs):
        """Asynchronous version of tool tracing"""
        if not self.is_active:
            return await func(*args, **kwargs)

        start_time = datetime.now().astimezone()
        start_memory = psutil.Process().memory_info().rss
        component_id = str(uuid.uuid4())
<<<<<<< HEAD
        hash_id = generate_unique_hash_simple(func)
=======
        hash_id = generate_unique_hash_simple(func, *args, **kwargs)

        # Extract ground truth if present
        # ground_truth = kwargs.get('gt', None) if kwargs else None
>>>>>>> fb1e0334

        try:
            # Execute the tool
            result = await func(*args, **kwargs)

            # Calculate resource usage
            end_time = datetime.now().astimezone()
            end_memory = psutil.Process().memory_info().rss
            memory_used = max(0, end_memory - start_memory)

            # Create tool component
            tool_component = self.create_tool_component(
                component_id=component_id,
                hash_id=hash_id,
                name=name,
                tool_type=tool_type,
                version=version,
                start_time=start_time,
                end_time=end_time,
                memory_used=memory_used,
                input_data=self._sanitize_input(args, kwargs),
                output_data=self._sanitize_output(result)
            )
            self.add_component(tool_component)
            return result

        except Exception as e:
            error_component = {
                "code": 500,
                "type": type(e).__name__,
                "message": str(e),
                "details": {}
            }
            
            end_time = datetime.now().astimezone()
            
            tool_component = self.create_tool_component(
                component_id=component_id,
                hash_id=hash_id,
                name=name,
                tool_type=tool_type,
                version=version,
                start_time=start_time,
                end_time=end_time,
                memory_used=0,
                input_data=self._sanitize_input(args, kwargs),
                output_data=None,
                error=error_component
            )
            self.add_component(tool_component)
            raise

    def create_tool_component(self, **kwargs):
        

        """Create a tool component according to the data structure"""
        start_time = kwargs["start_time"]
        component = {
            "id": kwargs["component_id"],
            "hash_id": kwargs["hash_id"],
            "source_hash_id": None,
            "type": "tool",
            "name": kwargs["name"],
            "start_time": start_time.isoformat(),
            "end_time": kwargs["end_time"].isoformat(),
            "error": kwargs.get("error"),
            "parent_id": self.current_agent_id.get(),
            "info": {
                "tool_type": kwargs["tool_type"],
                "version": kwargs["version"],
                "memory_used": kwargs["memory_used"]
            },
            "data": {
                "input": kwargs["input_data"],
                "output": kwargs["output_data"],
                "memory_used": kwargs["memory_used"]
            },
            "network_calls": self.component_network_calls.get(kwargs["component_id"], []),
            "interactions": self.component_user_interaction.get(kwargs["component_id"], [])
        }

        if self.gt: 
            component["data"]["gt"] = self.gt

        return component

    def start_component(self, component_id):
        self.component_network_calls[component_id] = []

    def end_component(self, component_id):
        pass

    def _sanitize_input(self, args: tuple, kwargs: dict) -> Dict:
        """Sanitize and format input data"""
        return {
            "args": [str(arg) if not isinstance(arg, (int, float, bool, str, list, dict)) else arg for arg in args],
            "kwargs": {
                k: str(v) if not isinstance(v, (int, float, bool, str, list, dict)) else v 
                for k, v in kwargs.items()
            }
        }

    def _sanitize_output(self, output: Any) -> Any:
        """Sanitize and format output data"""
        if isinstance(output, (int, float, bool, str, list, dict)):
            return output
        return str(output)<|MERGE_RESOLUTION|>--- conflicted
+++ resolved
@@ -65,14 +65,7 @@
         start_time = datetime.now().astimezone()
         start_memory = psutil.Process().memory_info().rss
         component_id = str(uuid.uuid4())
-<<<<<<< HEAD
         hash_id = generate_unique_hash_simple(func)
-=======
-        hash_id = generate_unique_hash_simple(func, *args, **kwargs)
-
-        # Extract ground truth if present
-        # ground_truth = kwargs.get('gt', None) if kwargs else None
->>>>>>> fb1e0334
 
         # Start tracking network calls for this component
         self.start_component(component_id)
@@ -144,14 +137,7 @@
         start_time = datetime.now().astimezone()
         start_memory = psutil.Process().memory_info().rss
         component_id = str(uuid.uuid4())
-<<<<<<< HEAD
         hash_id = generate_unique_hash_simple(func)
-=======
-        hash_id = generate_unique_hash_simple(func, *args, **kwargs)
-
-        # Extract ground truth if present
-        # ground_truth = kwargs.get('gt', None) if kwargs else None
->>>>>>> fb1e0334
 
         try:
             # Execute the tool
