--- conflicted
+++ resolved
@@ -270,24 +270,16 @@
             headers = {
                 "Content-Type": "application/json",
             }
-<<<<<<< HEAD
-=======
-
->>>>>>> 88498b1e
+
             if "blob.core.windows.net" in url:  # Azure
                 headers["x-ms-blob-type"] = "BlockBlob"
 
             print(f"Uploading traces...")
             logger.debug(f"Uploading file:{file_path} with url {url}")
 
-<<<<<<< HEAD
             with open(file_path) as f:
                 data = f.read().replace("\n", "").replace("\r", "").encode()
-=======
-            with open(file_path, 'rb') as f:
-                data = f.read()
-
->>>>>>> 88498b1e
+
             async with session.put(
                     url, headers=headers, data=data, timeout=RagaExporter.TIMEOUT
             ) as response:
@@ -302,16 +294,8 @@
             response, status = await make_request()  # Retry the request
 
         if response.status != 200 or response.status != 201:
-<<<<<<< HEAD
             return response.status
-=======
-            raise aiohttp.ClientResponseError(
-                response.request_info,
-                response.history,
-                status=response.status,
-                message=f"Upload failed with status {response.status}"
-            )
->>>>>>> 88498b1e
+
 
         return response.status
 
