--- conflicted
+++ resolved
@@ -8,11 +8,7 @@
 readme = "README.md"
 requires-python = ">=3.9"
 # license = {file = "LICENSE"}
-<<<<<<< HEAD
-version = "2.0.7"
-=======
 version = "2.0.7.1"
->>>>>>> e59b53e9
 authors = [
     {name = "Kiran Scaria", email = "kiran.scaria@raga.ai"},
     {name = "Kedar Gaikwad", email = "kedar.gaikwad@raga.ai"},
